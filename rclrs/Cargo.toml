[package]
name = "rclrs"
version = "0.6.0"
# This project is not military-sponsored, Jacob's employment contract just requires him to use this email address
authors = ["Esteve Fernandez <esteve@apache.org>", "Nikolai Morin <nnmmgit@gmail.com>", "Jacob Hassold <jacob.a.hassold.civ@army.mil>"]
edition = "2021"
license = "Apache-2.0"
description = "A ROS 2 client library for developing robotics applications in Rust"
rust-version = "1.75"

[lib]
path = "src/lib.rs"

# Please keep the list of dependencies alphabetically sorted,
# and also state why each dependency is needed.
[dependencies]
# Needed for dynamically finding type support libraries
ament_rs = { version = "0.2", optional = true }

# Needed to create the GoalClientStream
async-stream = "0.3.6"

# Needed for uploading documentation to docs.rs
cfg-if = "1.0.0"

# Needed for clients
futures = "0.3"

# Needed for racing futures
futures-lite = { version = "2.6", features = ["std", "race"] }

# Needed for the runtime-agnostic timeout feature
async-std = "1.13"

# Needed for dynamic messages
libloading = { version = "0.8", optional = true }

# Needed for the Message trait, among others
rosidl_runtime_rs = "0.5"

# Needed for serliazation and deserialization of vendored messages
serde = { version = "1", optional = true, features = ["derive"] }
serde-big-array = { version = "0.5.1", optional = true }

<<<<<<< HEAD
=======
# Needed to watch for the cancel signal for actions. Note that this only brings
# in the sync module of tokio, which is a fairly light weight dependency. The
# channels in this module work with any async runtime, so this does not lock us
# into the tokio runtime.
tokio = { version = "1", features = ["sync"] }

# Needed to combine concurrent streams for easier ergonomics in action clients
tokio-stream = "0.1"

# Needed by action clients to generate UUID values for their goals
uuid = { version = "1", features = ["v4"] }
>>>>>>> ed7bca63

[dev-dependencies]
# Needed for e.g. writing yaml files in tests
tempfile = "3.3.0"
# Needed for parameter service tests
tokio = { version = "1", features = ["rt", "time", "macros"] }
rclrs-macros = {path = "../rclrs-macros"}

[build-dependencies]
# Needed for uploading documentation to docs.rs
cfg-if = "1.0.0"
rustflags = "0.1"

[features]
default = []
dyn_msg = ["ament_rs", "libloading"]
serde = ["dep:serde", "dep:serde-big-array", "rosidl_runtime_rs/serde"]
# This feature is solely for the purpose of being able to generate documetation without a ROS installation
# The only intended usage of this feature is for docs.rs builders to work, and is not intended to be used by end users
use_ros_shim = ["rosidl_runtime_rs/use_ros_shim"]

[package.metadata.docs.rs]
features = ["use_ros_shim"]
rustc-args = ["--cfg", "ros_distro=\"humble\""]<|MERGE_RESOLUTION|>--- conflicted
+++ resolved
@@ -42,8 +42,6 @@
 serde = { version = "1", optional = true, features = ["derive"] }
 serde-big-array = { version = "0.5.1", optional = true }
 
-<<<<<<< HEAD
-=======
 # Needed to watch for the cancel signal for actions. Note that this only brings
 # in the sync module of tokio, which is a fairly light weight dependency. The
 # channels in this module work with any async runtime, so this does not lock us
@@ -55,7 +53,6 @@
 
 # Needed by action clients to generate UUID values for their goals
 uuid = { version = "1", features = ["v4"] }
->>>>>>> ed7bca63
 
 [dev-dependencies]
 # Needed for e.g. writing yaml files in tests
